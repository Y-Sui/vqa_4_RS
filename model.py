--- conflicted
+++ resolved
@@ -156,7 +156,6 @@
         :param qst_feature:
         :return:
         """
-<<<<<<< HEAD
         # TODO: add the fusion_MUTAN function, http://dx.doi.org/10.1109/ICCV.2017.285
         pass
 
@@ -168,9 +167,6 @@
         :return:
         """
         # TODO: https://arxiv.org/pdf/1902.00038
-=======
-        pass
-
 
 class VqaModel_test_Qst(VqaModel):
     """
@@ -194,5 +190,4 @@
         combined_feature = self.dropout(combined_feature)
         combined_feature = self.fc(combined_feature)
 
-        return combined_feature
->>>>>>> 79a8f30a
+        return combined_feature